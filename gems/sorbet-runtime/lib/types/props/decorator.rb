# frozen_string_literal: true
# typed: false

# NB: This is not actually a decorator. It's just named that way for consistency
# with DocumentDecorator and ModelDecorator (which both seem to have been written
# with an incorrect understanding of the decorator pattern). These "decorators"
# should really just be static methods on private modules (we'd also want/need to
# replace decorator overrides in plugins with class methods that expose the necessary
# functionality).
class T::Props::Decorator
  extend T::Sig

  Rules = T.type_alias {T::Hash[Symbol, T.untyped]}
  DecoratedClass = T.type_alias {T.untyped} # T.class_of(T::Props), but that produces circular reference errors in some circumstances
  DecoratedInstance = T.type_alias {T.untyped} # Would be T::Props, but that produces circular reference errors in some circumstances
  PropType = T.type_alias {T.any(T::Types::Base, T::Props::CustomType)}
  PropTypeOrClass = T.type_alias {T.any(PropType, Module)}

  class NoRulesError < StandardError; end

  sig {params(klass: DecoratedClass).void.checked(:never)}
  def initialize(klass)
    @class = klass
    klass.plugins.each do |mod|
      Private.apply_decorator_methods(mod, self)
    end
  end

  # checked(:never) - O(prop accesses)
  sig {returns(T::Hash[Symbol, Rules]).checked(:never)}
  def props
    @props ||= {}.freeze
  end

  # Try to avoid using this; post-definition mutation of prop rules is
  # surprising and hard to reason about.
  sig {params(prop: Symbol, key: Symbol, value: T.untyped).void}
  def mutate_prop_backdoor!(prop, key, value)
    @props = props.merge(
      prop => props.fetch(prop).merge(key => value).freeze
    ).freeze
  end

  sig {returns(T::Array[Symbol])}
  def all_props; props.keys; end

  # checked(:never) - O(prop accesses)
  sig {params(prop: T.any(Symbol, String)).returns(Rules).checked(:never)}
  def prop_rules(prop); props[prop.to_sym] || raise("No such prop: #{prop.inspect}"); end

  # checked(:never) - Rules hash is expensive to check
  sig {params(prop: Symbol, rules: Rules).void.checked(:never)}
  def add_prop_definition(prop, rules)
    override = rules.delete(:override)

    if props.include?(prop) && !override
      raise ArgumentError.new("Attempted to redefine prop #{prop.inspect} that's already defined without specifying :override => true: #{prop_rules(prop)}")
    elsif !props.include?(prop) && override
      raise ArgumentError.new("Attempted to override a prop #{prop.inspect} that doesn't already exist")
    end

    @props = @props.merge(prop => rules.freeze).freeze
  end

  sig {returns(T::Array[Symbol])}
  def valid_props
    %i{
      enum
      foreign
      foreign_hint_only
      ifunset
      immutable
      override
      redaction
      sensitivity
      without_accessors
      clobber_existing_method!
      extra
      optional
      _tnilable
    }
  end

  # checked(:never) - O(prop accesses)
  sig {returns(DecoratedClass).checked(:never)}
  def decorated_class; @class; end

  # Accessors

  # For performance, don't use named params here.
  # Passing in rules here is purely a performance optimization.
  #
  # checked(:never) - O(prop accesses)
  sig do
    params(
      instance: DecoratedInstance,
      prop: T.any(String, Symbol),
      rules: T.nilable(Rules)
    )
    .returns(T.untyped)
    .checked(:never)
  end
  def get(instance, prop, rules=props[prop.to_sym])
    # For backwards compatibility, fall back to reconstructing the accessor key
    # (though it would probably make more sense to raise in that case).
    instance.instance_variable_get(rules ? rules[:accessor_key] : '@' + prop.to_s) # rubocop:disable PrisonGuard/NoLurkyInstanceVariableAccess
  end

  # For performance, don't use named params here.
  # Passing in rules here is purely a performance optimization.
  #
  # checked(:never) - O(prop accesses)
  sig do
    params(
      instance: DecoratedInstance,
      prop: Symbol,
      value: T.untyped,
      rules: T.nilable(Rules)
    )
    .void
    .checked(:never)
  end
  def set(instance, prop, value, rules=props[prop.to_sym])
    # For backwards compatibility, fall back to reconstructing the accessor key
    # (though it would probably make more sense to raise in that case).
    instance.instance_variable_set(rules ? rules[:accessor_key] : '@' + prop.to_s, value) # rubocop:disable PrisonGuard/NoLurkyInstanceVariableAccess
  end

  # Use this to validate that a value will validate for a given prop. Useful for knowing whether a value can be set on a model without setting it.
  #
  # checked(:never) - potentially O(prop accesses) depending on usage pattern
  sig {params(prop: Symbol, val: T.untyped).void.checked(:never)}
  def validate_prop_value(prop, val)
    # This implements a 'public api' on document so that we don't allow callers to pass in rules
    # Rules seem like an implementation detail so it seems good to now allow people to specify them manually.
    check_prop_type(prop, val)
  end

  # Passing in rules here is purely a performance optimization.
  #
  # checked(:never) - O(prop accesses)
  sig {params(prop: Symbol, val: T.untyped, rules: Rules).void.checked(:never)}
  private def check_prop_type(prop, val, rules=prop_rules(prop))
    type_object = rules.fetch(:type_object)
    type = rules.fetch(:type)

    # TODO: ideally we'd add `&& rules[:optional] != :existing` to this check
    # (it makes sense to treat those props required in this context), but we'd need
    # to be sure that doesn't break any existing code first.
    if val.nil?
      if !T::Props::Utils.need_nil_write_check?(rules) || (rules.key?(:default) && rules[:default].nil?)
        return
      end

      if rules[:raise_on_nil_write]
        raise T::Props::InvalidValueError.new("Can't set #{@class.name}.#{prop} to #{val.inspect} " \
        "(instance of #{val.class}) - need a #{type}")
      end
    end

    # T::Props::CustomType is not a real object based class so that we can not run real type check call.
    # T::Props::CustomType.valid?() is only a helper function call.
    valid =
      if type.is_a?(T::Props::CustomType) && T::Props::Utils.optional_prop?(rules)
        type.valid?(val)
      else
        type_object.valid?(val)
      end

    if !valid
      raise T::Props::InvalidValueError.new("Can't set #{@class.name}.#{prop} to #{val.inspect} " \
        "(instance of #{val.class}) - need a #{type_object}")
    end
  rescue T::Props::InvalidValueError => err
    caller_loc = T.must(caller_locations(8, 1))[0]

    pretty_message = "Parameter '#{prop}': #{err.message}\n" \
      "Caller: #{caller_loc.path}:#{caller_loc.lineno}\n"

    T::Configuration.call_validation_error_handler(
      nil,
      message: err.message,
      pretty_message: pretty_message,
      kind: 'Parameter',
      name: prop,
      type: type,
      value: val,
      location: caller_loc,
    )
  end

  # For performance, don't use named params here.
  # Passing in rules here is purely a performance optimization.
  # Unlike the other methods that take rules, this one calls prop_rules for
  # the default, which raises if the prop doesn't exist (this maintains
  # preexisting behavior).
  #
  # checked(:never) - O(prop accesses)
  sig do
    params(
      instance: DecoratedInstance,
      prop: Symbol,
      val: T.untyped,
      rules: T.nilable(Rules)
    )
    .void
    .checked(:never)
  end
  def prop_set(instance, prop, val, rules=prop_rules(prop))
    check_prop_type(prop, val, T.must(rules))
    set(instance, prop, val, rules)
  end

  # For performance, don't use named params here.
  # Passing in rules here is purely a performance optimization.
  #
  # Note this path is NOT used by generated getters on instances,
  # unless `ifunset` is used on the prop, or `prop_get` is overridden.
  #
  # checked(:never) - O(prop accesses)
  sig do
    params(
      instance: DecoratedInstance,
      prop: T.any(String, Symbol),
      rules: T.nilable(Rules)
    )
    .returns(T.untyped)
    .checked(:never)
  end
  def prop_get(instance, prop, rules=props[prop.to_sym])
    val = get(instance, prop, rules)

    if !val.nil?
      val
    else
      raise NoRulesError.new if !rules
      d = rules[:ifunset]
      if d
        T::Props::Utils.deep_clone_object(d)
      else
        nil
      end
    end
  end

  # checked(:never) - O(prop accesses)
  sig do
    params(
      instance: DecoratedInstance,
      prop: Symbol,
      foreign_class: Module,
      rules: Rules,
      opts: Hash
    )
    .returns(T.untyped)
    .checked(:never)
  end
  def foreign_prop_get(instance, prop, foreign_class, rules=props[prop.to_sym], opts={})
    return if !(value = prop_get(instance, prop, rules))
    foreign_class.load(value, {}, opts)
  end

<<<<<<< HEAD
  # TODO: we should really be checking all the methods on `cls`, not just Object
  BANNED_METHOD_NAMES = Object.instance_methods.to_set.freeze

=======
  # checked(:never) - Rules hash is expensive to check
>>>>>>> 7eff7f82
  sig do
    params(
      name: Symbol,
      cls: Module,
      rules: Rules,
      type: PropTypeOrClass
    )
    .void
    .checked(:never)
  end
  def prop_validate_definition!(name, cls, rules, type)
    validate_prop_name(name)

    if rules.key?(:pii)
      raise ArgumentError.new("The 'pii:' option for props has been renamed " \
        "to 'sensitivity:' (in prop #{@class.name}.#{name})")
    end

    if !(rules.keys - valid_props).empty?
      raise ArgumentError.new("At least one invalid prop arg supplied in #{self}: #{rules.keys.inspect}")
    end

    if (array = rules[:array])
      unless array.is_a?(Module)
        raise ArgumentError.new("Bad class as subtype in prop #{@class.name}.#{name}: #{array.inspect}")
      end
    end

    if !(rules[:clobber_existing_method!]) && !(rules[:without_accessors])
      if BANNED_METHOD_NAMES.include?(name.to_sym)
        raise ArgumentError.new(
          "#{name} can't be used as a prop in #{@class} because a method with " \
          "that name already exists (defined by #{@class.instance_method(name).owner} " \
          "at #{@class.instance_method(name).source_location || '<unknown>'}). " \
          "(If using this name is unavoidable, try `without_accessors: true`.)"
        )
      end
    end

    extra = rules[:extra]
    if !extra.nil? && !extra.is_a?(Hash)
      raise ArgumentError.new("Extra metadata must be a Hash in prop #{@class.name}.#{name}")
    end

    nil
  end

  private def validate_prop_name(name)
    if name !~ /\A[A-Za-z_][A-Za-z0-9_-]*\z/
      raise ArgumentError.new("Invalid prop name in #{@class.name}: #{name}")
    end
  end

  # This converts the type from a T::Type to a regular old ruby class.
  sig {params(type: T::Types::Base).returns(Module)}
  private def convert_type_to_class(type)
    case type
    when T::Types::TypedArray, T::Types::FixedArray
      Array
    when T::Types::TypedHash, T::Types::FixedHash
      Hash
    when T::Types::TypedSet
      Set
    when T::Types::Union
      # The below unwraps our T.nilable types for T::Props if we can.
      # This lets us do things like specify: const T.nilable(String), foreign: Opus::DB::Model::Merchant
      non_nil_type = T::Utils.unwrap_nilable(type)
      if non_nil_type
        convert_type_to_class(non_nil_type)
      else
        Object
      end
    when T::Types::Simple
      type.raw_type
    else
      # This isn't allowed unless whitelisted_for_underspecification is
      # true, due to the check in prop_validate_definition
      Object
    end
  end

  # checked(:never) - Rules hash is expensive to check
  sig do
    params(
      name: T.any(Symbol, String),
      cls: PropTypeOrClass,
      rules: Rules,
    )
    .void
    .checked(:never)
  end
  def prop_defined(name, cls, rules={})
    cls = T::Utils.resolve_alias(cls)
    if rules[:optional] == true
      T::Configuration.hard_assert_handler(
        'Use of `optional: true` is deprecated, please use `T.nilable(...)` instead.',
        storytime: {
          name: name,
          cls_or_args: cls.to_s,
          args: rules,
          klass: decorated_class.name,
        },
      )
    elsif rules[:optional] == false
      T::Configuration.hard_assert_handler(
        'Use of `optional: :false` is deprecated as it\'s the default value.',
        storytime: {
          name: name,
          cls_or_args: cls.to_s,
          args: rules,
          klass: decorated_class.name,
        },
      )
    elsif rules[:optional] == :on_load
      T::Configuration.hard_assert_handler(
        'Use of `optional: :on_load` is deprecated. You probably want `T.nilable(...)` with :raise_on_nil_write instead.',
        storytime: {
          name: name,
          cls_or_args: cls.to_s,
          args: rules,
          klass: decorated_class.name,
        },
      )
    elsif rules[:optional] == :existing
      T::Configuration.hard_assert_handler(
        'Use of `optional: :existing` is not allowed: you should use use T.nilable (http://go/optional)',
        storytime: {
          name: name,
          cls_or_args: cls.to_s,
          args: rules,
          klass: decorated_class.name,
        },
      )
    end

    if T::Utils::Nilable.is_union_with_nilclass(cls)
      # :_tnilable is introduced internally for performance purpose so that clients do not need to call
      # T::Utils::Nilable.is_tnilable(cls) again.
      # It is strictly internal: clients should always use T::Props::Utils.required_prop?() or
      # T::Props::Utils.optional_prop?() for checking whether a field is required or optional.
      rules[:_tnilable] = true
    end

    name = name.to_sym
    type = cls
    if !cls.is_a?(Module)
      cls = convert_type_to_class(cls)
    end
    type_object = type
    if !(type_object.singleton_class < T::Props::CustomType)
      type_object = smart_coerce(type_object, array: rules[:array], enum: rules[:enum])
    end

    prop_validate_definition!(name, cls, rules, type_object)

    # Retrive the possible underlying object with T.nilable.
    underlying_type_object = T::Utils::Nilable.get_underlying_type_object(type_object)
    type = T::Utils::Nilable.get_underlying_type(type)

    array_subdoc_type = array_subdoc_type(underlying_type_object)
    hash_value_subdoc_type = hash_value_subdoc_type(underlying_type_object)
    hash_key_custom_type = hash_key_custom_type(underlying_type_object)

    sensitivity_and_pii = {sensitivity: rules[:sensitivity]}
    if defined?(Opus) && defined?(Opus::Sensitivity) && defined?(Opus::Sensitivity::Utils)
      sensitivity_and_pii = Opus::Sensitivity::Utils.normalize_sensitivity_and_pii_annotation(sensitivity_and_pii)
    end
    # We check for Class so this is only applied on concrete
    # documents/models; We allow mixins containing props to not
    # specify their PII nature, as long as every class into which they
    # are ultimately included does.
    #
    if defined?(Opus) && defined?(Opus::Sensitivity) && defined?(Opus::Sensitivity::PIIable)
      if sensitivity_and_pii[:pii] && @class.is_a?(Class) && !@class.contains_pii?
        raise ArgumentError.new(
          'Cannot include a pii prop in a class that declares `contains_no_pii`'
        )
      end
    end

    needs_clone =
      if cls <= Array || cls <= Hash || cls <= Set
        shallow_clone_ok(underlying_type_object) ? :shallow : true
      else
        false
      end

    rules = rules.merge(
      # TODO: The type of this element is confusing. We should refactor so that
      # it can be always `type_object` (a PropType) or always `cls` (a Module)
      type: type,
      # These are precomputed for performance
      # TODO: A lot of these are only needed by T::Props::Serializable or T::Struct
      # and can/should be moved accordingly.
      type_is_custom_type: cls.singleton_class < T::Props::CustomType,
      type_is_serializable: cls < T::Props::Serializable,
      type_is_array_of_serializable: !array_subdoc_type.nil?,
      type_is_hash_of_serializable_values: !hash_value_subdoc_type.nil?,
      type_is_hash_of_custom_type_keys: !hash_key_custom_type.nil?,
      type_object: type_object,
      type_needs_clone: needs_clone,
      accessor_key: "@#{name}".to_sym,
      sensitivity: sensitivity_and_pii[:sensitivity],
      pii: sensitivity_and_pii[:pii],
      # extra arbitrary metadata attached by the code defining this property
      extra: rules[:extra]&.freeze,
    )

    validate_not_missing_sensitivity(name, rules)

    # for backcompat
    if type.is_a?(T::Types::TypedArray) && type.type.is_a?(T::Types::Simple)
      rules[:array] = type.type.raw_type
    elsif array_subdoc_type
      rules[:array] = array_subdoc_type
    end

    if rules[:type_is_serializable]
      rules[:serializable_subtype] = cls
    elsif array_subdoc_type
      rules[:serializable_subtype] = array_subdoc_type
    elsif hash_value_subdoc_type && hash_key_custom_type
      rules[:serializable_subtype] = {
        keys: hash_key_custom_type,
        values: hash_value_subdoc_type,
      }
    elsif hash_value_subdoc_type
      rules[:serializable_subtype] = hash_value_subdoc_type
    elsif hash_key_custom_type
      rules[:serializable_subtype] = hash_key_custom_type
    end

    add_prop_definition(name, rules)
    # NB: using `without_accessors` doesn't make much sense unless you also define some other way to
    # get at the property (e.g., Chalk::ODM::Document exposes `get` and `set`).
    define_getter_and_setter(name, rules) unless rules[:without_accessors]

    if rules[:foreign] && rules[:foreign_hint_only]
      raise ArgumentError.new(":foreign and :foreign_hint_only are mutually exclusive.")
    end

    handle_foreign_option(name, cls, rules, rules[:foreign]) if rules[:foreign]
    handle_foreign_hint_only_option(cls, rules[:foreign_hint_only]) if rules[:foreign_hint_only]
    handle_redaction_option(name, rules[:redaction]) if rules[:redaction]
  end

  # checked(:never) - Rules hash is expensive to check
  sig {params(name: Symbol, rules: Rules).void.checked(:never)}
  private def define_getter_and_setter(name, rules)
    T::Configuration.without_ruby_warnings do
      if !rules[:immutable]
        @class.send(:define_method, "#{name}=") do |x|
          self.class.decorator.prop_set(self, name, x, rules)
        end
      end

      if method(:prop_get).owner != T::Props::Decorator || rules.key?(:ifunset)
        @class.send(:define_method, name) do
          self.class.decorator.prop_get(self, name, rules)
        end
      else
        # Fast path (~30x faster as of Ruby 2.6)
        @class.attr_reader(name)
      end
    end
  end

  # returns the subdoc of the array type, or nil if it's not a Document type
  #
  # checked(:never) - Typechecks internally
  sig do
    params(type: PropType)
    .returns(T.nilable(Module))
    .checked(:never)
  end
  private def array_subdoc_type(type)
    if type.is_a?(T::Types::TypedArray)
      el_type = T::Utils.unwrap_nilable(type.type) || type.type

      if el_type.is_a?(T::Types::Simple) &&
          (el_type.raw_type < T::Props::Serializable || el_type.raw_type.is_a?(T::Props::CustomType))
        return el_type.raw_type
      end
    end

    nil
  end

  # returns the subdoc of the hash value type, or nil if it's not a Document type
  #
  # checked(:never) - Typechecks internally
  sig do
    params(type: PropType)
    .returns(T.nilable(Module))
    .checked(:never)
  end
  private def hash_value_subdoc_type(type)
    if type.is_a?(T::Types::TypedHash)
      values_type = T::Utils.unwrap_nilable(type.values) || type.values

      if values_type.is_a?(T::Types::Simple) &&
          (values_type.raw_type < T::Props::Serializable || values_type.raw_type.is_a?(T::Props::CustomType))
        return values_type.raw_type
      end
    end

    nil
  end

  # returns the type of the hash key, or nil. Any CustomType could be a key, but we only expect T::Enum right now.
  #
  # checked(:never) - Typechecks internally
  sig do
    params(type: PropType)
    .returns(T.nilable(Module))
    .checked(:never)
  end
  private def hash_key_custom_type(type)
    if type.is_a?(T::Types::TypedHash)
      keys_type = T::Utils.unwrap_nilable(type.keys) || type.keys

      if keys_type.is_a?(T::Types::Simple) && keys_type.raw_type.is_a?(T::Props::CustomType)
        return keys_type.raw_type
      end
    end

    nil
  end

  # From T::Props::Utils.deep_clone_object, plus String
  TYPES_NOT_NEEDING_CLONE = [TrueClass, FalseClass, NilClass, Symbol, String, Numeric]

  # checked(:never) - Typechecks internally
  sig {params(type: PropType).returns(T::Boolean).checked(:never)}
  private def shallow_clone_ok(type)
    inner_type =
      if type.is_a?(T::Types::TypedArray)
        type.type
      elsif type.is_a?(T::Types::TypedSet)
        type.type
      elsif type.is_a?(T::Types::TypedHash)
        type.values
      end

    inner_type.is_a?(T::Types::Simple) && TYPES_NOT_NEEDING_CLONE.any? do |cls|
      inner_type.raw_type <= cls
    end
  end

  sig do
    params(type: PropTypeOrClass, array: T.untyped, enum: T.untyped)
    .returns(T::Types::Base)
  end
  private def smart_coerce(type, array:, enum:)
    # Backwards compatibility for pre-T::Types style
    if !array.nil? && !enum.nil?
      raise ArgumentError.new("Cannot specify both :array and :enum options")
    elsif !array.nil?
      if type == Set
        T::Set[array]
      else
        T::Array[array]
      end
    elsif !enum.nil?
      if T::Utils.unwrap_nilable(type)
        T.nilable(T.enum(enum))
      else
        T.enum(enum)
      end
    else
      T::Utils.coerce(type)
    end
  end

  # checked(:never) - Rules hash is expensive to check
  sig {params(prop_name: Symbol, rules: Hash).void.checked(:never)}
  private def validate_not_missing_sensitivity(prop_name, rules)
    if rules[:sensitivity].nil?
      if rules[:redaction]
        T::Configuration.hard_assert_handler(
          "#{@class}##{prop_name} has a 'redaction:' annotation but no " \
          "'sensitivity:' annotation. This is probably wrong, because if a " \
          "prop needs redaction then it is probably sensitive. Add a " \
          "sensitivity annotation like 'sensitivity: Opus::Sensitivity::PII." \
          "whatever', or explicitly override this check with 'sensitivity: []'."
        )
      end
      # TODO(PRIVACYENG-982) Ideally we'd also check for 'password' and possibly
      # other terms, but this interacts badly with ProtoDefinedDocument because
      # the proto syntax currently can't declare "sensitivity: []"
      if prop_name =~ /\bsecret\b/
        T::Configuration.hard_assert_handler(
          "#{@class}##{prop_name} has the word 'secret' in its name, but no " \
          "'sensitivity:' annotation. This is probably wrong, because if a " \
          "prop is named 'secret' then it is probably sensitive. Add a " \
          "sensitivity annotation like 'sensitivity: Opus::Sensitivity::NonPII." \
          "security_token', or explicitly override this check with " \
          "'sensitivity: []'."
        )
      end
    end
  end

  # Create "#{prop_name}_redacted" method
  sig do
    params(
      prop_name: Symbol,
      redaction: Chalk::Tools::RedactionUtils::RedactionDirectiveSpec,
    )
    .void
  end
  private def handle_redaction_option(prop_name, redaction)
    redacted_method = "#{prop_name}_redacted"

    @class.send(:define_method, redacted_method) do
      value = self.public_send(prop_name)
      Chalk::Tools::RedactionUtils.redact_with_directive(
        value, redaction)
    end
  end

  sig do
    params(
      option_sym: Symbol,
      foreign: T.untyped,
      valid_type_msg: String,
    )
    .void
  end
  private def validate_foreign_option(option_sym, foreign, valid_type_msg:)
    if foreign.is_a?(Symbol) || foreign.is_a?(String)
      raise ArgumentError.new(
        "Using a symbol/string for `#{option_sym}` is no longer supported. Instead, use a Proc " \
        "that returns the class, e.g., foreign: -> {Foo}"
      )
    end

    if !foreign.is_a?(Proc) && !foreign.is_a?(Array) && !foreign.respond_to?(:load)
      raise ArgumentError.new("The `#{option_sym}` option must be #{valid_type_msg}")
    end
  end

  sig do
    params(
      prop_cls: Module,
      foreign_hint_only: T.untyped,
    )
    .void
  end
  private def handle_foreign_hint_only_option(prop_cls, foreign_hint_only)
    if ![String, Array].include?(prop_cls) && !(prop_cls.is_a?(T::Props::CustomType))
      raise ArgumentError.new(
        "`foreign_hint_only` can only be used with String or Array prop types"
      )
    end

    validate_foreign_option(
      :foreign_hint_only, foreign_hint_only,
      valid_type_msg: "an individual or array of a model class, or a Proc returning such."
    )
  end

  # checked(:never) - Rules hash is expensive to check
  sig do
    params(
      prop_name: T.any(String, Symbol),
      rules: Rules,
      foreign: T.untyped,
    )
    .void
    .checked(:never)
  end
  private def define_foreign_method(prop_name, rules, foreign)
    fk_method = "#{prop_name}_"

    # n.b. there's no clear reason *not* to allow additional options
    # here, but we're baking in `allow_direct_mutation` since we
    # *haven't* allowed additional options in the past and want to
    # default to keeping this interface narrow.
    @class.send(:define_method, fk_method) do |allow_direct_mutation: nil|
      if foreign.is_a?(Proc)
        resolved_foreign = foreign.call
        if !resolved_foreign.respond_to?(:load)
          raise ArgumentError.new(
            "The `foreign` proc for `#{prop_name}` must return a model class. " \
            "Got `#{resolved_foreign.inspect}` instead."
          )
        end
        # `foreign` is part of the closure state, so this will persist to future invocations
        # of the method, optimizing it so this only runs on the first invocation.
        foreign = resolved_foreign
      end
      if allow_direct_mutation.nil?
        opts = {}
      else
        opts = {allow_direct_mutation: allow_direct_mutation}
      end

      self.class.decorator.foreign_prop_get(self, prop_name, foreign, rules, opts)
    end

    force_fk_method = "#{fk_method}!"
    @class.send(:define_method, force_fk_method) do |allow_direct_mutation: nil|
      loaded_foreign = send(fk_method, allow_direct_mutation: allow_direct_mutation)
      if !loaded_foreign
        T::Configuration.hard_assert_handler(
          'Failed to load foreign model',
          storytime: {method: force_fk_method, class: self.class}
        )
      end
      T.must(loaded_foreign)
    end

    @class.send(:define_method, "#{prop_name}_record") do |allow_direct_mutation: nil|
      T::Configuration.soft_assert_handler(
        "Using deprecated 'model.#{prop_name}_record' foreign key syntax. You should replace this with 'model.#{prop_name}_'",
        notify: 'vasi'
      )
      send(fk_method, allow_direct_mutation: allow_direct_mutation)
    end
  end

  # checked(:never) - Rules hash is expensive to check
  sig do
    params(
      prop_name: Symbol,
      prop_cls: Module,
      rules: Rules,
      foreign: T.untyped,
    )
    .void
    .checked(:never)
  end
  private def handle_foreign_option(prop_name, prop_cls, rules, foreign)
    validate_foreign_option(
      :foreign, foreign, valid_type_msg: "a model class or a Proc that returns one"
    )

    if prop_cls != String
      raise ArgumentError.new("`foreign` can only be used with a prop type of String")
    end

    if foreign.is_a?(Array)
      # We don't support arrays with `foreign` because it's hard to both preserve ordering and
      # keep them from being lurky performance hits by issuing a bunch of un-batched DB queries.
      # We could potentially address that by porting over something like AmbiguousIDLoader.
      raise ArgumentError.new(
        "Using an array for `foreign` is no longer supported. Instead, use `foreign_hint_only` " \
        "with an array or a Proc that returns an array, e.g., foreign_hint_only: -> {[Foo, Bar]}"
      )
    end

    define_foreign_method(prop_name, rules, foreign)
  end

  # TODO: rename this to props_inherited
  #
  # This gets called when a module or class that extends T::Props gets included, extended,
  # prepended, or inherited.
  sig {params(child: DecoratedClass).void.checked(:never)}
  def model_inherited(child)
    child.extend(T::Props::ClassMethods)
    child.plugins.concat(decorated_class.plugins)

    decorated_class.plugins.each do |mod|
      # NB: apply_class_methods must not be an instance method on the decorator itself,
      # otherwise we'd have to call child.decorator here, which would create the decorator
      # before any `decorator_class` override has a chance to take effect (see the comment below).
      Private.apply_class_methods(mod, child)
    end

    props.each do |name, rules|
      copied_rules = rules.dup
      # NB: Calling `child.decorator` here is a timb bomb that's going to give someone a really bad
      # time. Any class that defines props and also overrides the `decorator_class` method is going
      # to reach this line before its override take effect, turning it into a no-op.
      child.decorator.add_prop_definition(name, copied_rules)

      # It's a bit tricky to support `prop_get` hooks added by plugins without
      # sacrificing the `attr_reader` fast path or clobbering customized getters
      # defined manually on a child.
      #
      # To make this work, we _do_ clobber getters defined on the child, but only if:
      # (a) it's needed in order to support a `prop_get` hook, and
      # (b) it's safe because the getter was defined by this file.
      #
      unless rules[:without_accessors]
        if child.decorator.method(:prop_get).owner != method(:prop_get).owner &&
            child.instance_method(name).source_location.first == __FILE__
          child.send(:define_method, name) do
            self.class.decorator.prop_get(self, name, rules)
          end
        end
      end
    end
  end

  sig {params(mod: Module).void.checked(:never)}
  def plugin(mod)
    decorated_class.plugins << mod
    Private.apply_class_methods(mod, decorated_class)
    Private.apply_decorator_methods(mod, self)
  end

  module Private
    # These need to be non-instance methods so we can use them without prematurely creating the
    # child decorator in `model_inherited` (see comments there for details).
    def self.apply_class_methods(plugin, target)
      if plugin.const_defined?('ClassMethods')
        # FIXME: This will break preloading, selective test execution, etc if `mod::ClassMethods`
        # is ever defined in a separate file from `mod`.
        target.extend(plugin::ClassMethods) # rubocop:disable PrisonGuard/NoDynamicConstAccess
      end
    end

    def self.apply_decorator_methods(plugin, target)
      if plugin.const_defined?('DecoratorMethods')
        # FIXME: This will break preloading, selective test execution, etc if `mod::DecoratorMethods`
        # is ever defined in a separate file from `mod`.
        target.extend(plugin::DecoratorMethods) # rubocop:disable PrisonGuard/NoDynamicConstAccess
      end
    end
  end
end<|MERGE_RESOLUTION|>--- conflicted
+++ resolved
@@ -260,13 +260,10 @@
     foreign_class.load(value, {}, opts)
   end
 
-<<<<<<< HEAD
   # TODO: we should really be checking all the methods on `cls`, not just Object
   BANNED_METHOD_NAMES = Object.instance_methods.to_set.freeze
 
-=======
   # checked(:never) - Rules hash is expensive to check
->>>>>>> 7eff7f82
   sig do
     params(
       name: Symbol,

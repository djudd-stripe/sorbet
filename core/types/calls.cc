--- conflicted
+++ resolved
@@ -390,199 +390,6 @@
     return tp;
 }
 
-<<<<<<< HEAD
-// This method handles a number of special-case methods that are implemented as
-// intrinsics in C++. If it recognizes the method call, it handles it and
-// returns a type; otherwise, it returns `nullptr.
-std::shared_ptr<Type> ClassType::dispatchCallIntrinsic(core::Context ctx, core::NameRef name, core::Loc callLoc,
-                                                       std::vector<TypeAndOrigins> &args,
-                                                       std::shared_ptr<Type> fullType,
-                                                       std::vector<std::shared_ptr<Type>> &targs,
-                                                       shared_ptr<SendAndBlockLink> block) {
-    switch (name._id) {
-        case core::Names::new_()._id: {
-            auto attachedClass = this->symbol.data(ctx).attachedClass(ctx);
-            if (!attachedClass.exists()) {
-                if (this->symbol == core::Symbols::Class()) {
-                    // `Class.new(...)`, but it isn't a specific Class. We know
-                    // calling .new on a Class will yield some sort of Object
-                    attachedClass = core::Symbols::Object();
-                } else {
-                    return nullptr;
-                }
-            }
-            auto instanceTy = attachedClass.data(ctx).externalType(ctx);
-            instanceTy->dispatchCall(ctx, core::Names::initialize(), callLoc, args, instanceTy, instanceTy, block);
-            return instanceTy;
-        }
-
-        case core::Names::initialize()._id: {
-            // Default initialize() implementation if the class doesn't provide
-            // one in userland
-            if (!args.empty()) {
-                if (auto e = ctx.state.beginError(callLoc, core::errors::Infer::MethodArgumentCountMismatch)) {
-                    e.setHeader("Wrong number of arguments for constructor. Expected: `{}`, got: `{}`", 0, args.size());
-                }
-            }
-            return core::Types::dynamic();
-        }
-
-        case core::Names::squareBrackets()._id: {
-            core::SymbolRef attachedClass;
-
-            attachedClass = this->symbol.data(ctx).attachedClass(ctx);
-
-            if (!attachedClass.exists()) {
-                return nullptr;
-            }
-
-            if (attachedClass == core::Symbols::T_Array()) {
-                attachedClass = core::Symbols::Array();
-            } else if (attachedClass == core::Symbols::T_Hash()) {
-                attachedClass = core::Symbols::Hash();
-            } else if (attachedClass == core::Symbols::T_Enumerable()) {
-                attachedClass = core::Symbols::Enumerable();
-            } else if (attachedClass == core::Symbols::T_Range()) {
-                attachedClass = core::Symbols::Range();
-            } else if (attachedClass == core::Symbols::T_Set()) {
-                attachedClass = core::Symbols::Set();
-            }
-
-            auto arity = attachedClass.data(ctx).typeArity(ctx);
-            if (attachedClass == core::Symbols::Hash()) {
-                arity = 2;
-            }
-            if (attachedClass.data(ctx).typeMembers().empty()) {
-                return nullptr;
-            }
-
-            if (args.size() != arity) {
-                if (auto e = ctx.state.beginError(callLoc, core::errors::Infer::GenericArgumentCountMismatch)) {
-                    e.setHeader("Wrong number of type parameters for `{}`. Expected: `{}`, got: `{}`",
-                                attachedClass.data(ctx).show(ctx), arity, args.size());
-                }
-            }
-
-            vector<shared_ptr<core::Type>> targs;
-            auto it = args.begin();
-            int i = -1;
-            for (auto mem : attachedClass.data(ctx).typeMembers()) {
-                ++i;
-                if (mem.data(ctx).isFixed()) {
-                    targs.emplace_back(mem.data(ctx).resultType);
-                } else if (it != args.end()) {
-                    targs.emplace_back(unwrapType(ctx, it->origins[0], it->type));
-                    ++it;
-                } else if (attachedClass == core::Symbols::Hash() && i == 2) {
-                    targs.emplace_back(TupleType::build(ctx, targs));
-                } else {
-                    targs.emplace_back(core::Types::dynamic());
-                }
-            }
-
-            return make_shared<core::MetaType>(make_shared<core::AppliedType>(attachedClass, targs));
-        }
-
-        case core::Names::untyped()._id:
-        case core::Names::any()._id:
-        case core::Names::all()._id: {
-            if (this->symbol != core::Symbols::T().data(ctx).lookupSingletonClass(ctx)) {
-                return nullptr;
-            }
-            if (name == core::Names::untyped()) {
-                return Types::dynamic();
-            }
-
-            if (args.empty()) {
-                if (auto e = ctx.state.beginError(callLoc, core::errors::Infer::MethodArgumentCountMismatch)) {
-                    e.setHeader("`{}` needs one or more type arguments", "T." + name.show(ctx));
-                    if (name == core::Names::any()) {
-                        e.addErrorSection(
-                            core::ErrorSection("Hint: if you want to allow any type as an argument, use `T.untyped`"));
-                    }
-                }
-                return core::Types::dynamic();
-            }
-
-            shared_ptr<Type> res = (name == core::Names::all()) ? core::Types::top() : core::Types::bottom();
-            for (auto &arg : args) {
-                auto ty = unwrapType(ctx, arg.origins[0], arg.type);
-                if (name == core::Names::any()) {
-                    res = Types::any(ctx, res, ty);
-                } else {
-                    res = Types::all(ctx, res, ty);
-                }
-            }
-
-            return make_shared<core::MetaType>(res);
-        }
-        case core::Names::class_()._id:
-        case core::Names::singletonClass()._id: {
-            /*
-             * x : Integer
-             * =>
-             * x.class = Integer
-             * x.class : Integer.singleton_class
-             */
-            auto singleton = this->symbol.data(ctx).lookupSingletonClass(ctx);
-            if (singleton.exists()) {
-                return make_shared<ClassType>(singleton);
-            }
-            return core::Types::classClass();
-        }
-
-        case core::Names::must()._id:
-            if (this->symbol != core::Symbols::T().data(ctx).lookupSingletonClass(ctx)) {
-                return nullptr;
-            }
-            if (args.empty() || args.size() > 2) {
-                if (auto e = ctx.state.beginError(callLoc, core::errors::Infer::MethodArgumentCountMismatch)) {
-                    e.setHeader("Wrong number of arguments provided for method `{}`. Expected: `{}`, got: `{}`",
-                                name.toString(ctx), "1-2", args.size());
-                }
-                return Types::dynamic();
-            }
-            if (!args[0].type->isFullyDefined()) {
-                if (auto e = ctx.state.beginError(callLoc, core::errors::Infer::BareTypeUsage)) {
-                    e.setHeader("T.must() applied to incomplete type `{}`", args[0].type->show(ctx));
-                }
-                return Types::dynamic();
-            }
-            if (args.size() > 1 && !Types::isSubType(ctx, args[1].type, Types::String())) {
-                if (auto e = ctx.state.beginError(callLoc, core::errors::Infer::MethodArgumentMismatch)) {
-                    e.setHeader(
-                        "Expression passed as an argument `{}` to method `{}` does not match expected type `{}`", "msg",
-                        name.toString(ctx), "String");
-                    e.addErrorSection(core::ErrorSection("Got " + args[1].type->show(ctx) + " originating from:",
-                                                         args[1].origins2Explanations(ctx)));
-                }
-            }
-            return Types::approximateSubtract(ctx, args[0].type, core::Types::nilClass());
-        case core::Names::revealType()._id: {
-            if (this->symbol != core::Symbols::T().data(ctx).lookupSingletonClass(ctx)) {
-                return nullptr;
-            }
-            if (args.size() != 1) {
-                if (auto e = ctx.state.beginError(callLoc, core::errors::Infer::MethodArgumentCountMismatch)) {
-                    e.setHeader("Wrong number of arguments provided for method `{}`. Expected: `{}`, got: `{}`",
-                                name.toString(ctx), "1", args.size());
-                }
-                return Types::dynamic();
-            }
-
-            if (auto e = ctx.state.beginError(callLoc, core::errors::Infer::RevealType)) {
-                e.setHeader("Revealed type: `{}`", args[0].type->show(ctx));
-                e.addErrorSection(core::ErrorSection("From:", args[0].origins2Explanations(ctx)));
-            }
-            return args[0].type;
-        }
-        default:
-            return nullptr;
-    }
-}
-
-=======
->>>>>>> 604cfd73
 // This implements Ruby's argument matching logic (assigning values passed to a
 // method call to formal parameters of the method).
 //
@@ -1097,7 +904,7 @@
                 ++it;
             } else if (attachedClass == core::Symbols::Hash() && i == 2) {
                 auto tupleArgs = targs;
-                targs.emplace_back(make_shared<TupleType>(tupleArgs));
+                targs.emplace_back(TupleType::build(ctx, tupleArgs));
             } else {
                 targs.emplace_back(core::Types::dynamic());
             }

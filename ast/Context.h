#ifndef SRUBY_CONTEXT_H
#define SRUBY_CONTEXT_H

#include "Files.h"
#include "Names.h"
#include "Reporter.h"
#include "Symbols.h"
#include "common/common.h"
#include "spdlog/spdlog.h"
#include <vector>

namespace ruby_typer {
namespace ast {
class Name;
class NameRef;
class SymbolInfo;
class SymbolRef;
struct UTF8Desc;

class ContextBase {
    friend Name;
    friend NameRef;
    friend SymbolInfo;
    friend SymbolRef;
    friend File;
    friend FileRef;

public:
    ContextBase(spdlog::logger &logger);

    ContextBase(const ContextBase &) = delete;

    ContextBase(ContextBase &&) = delete;

    ~ContextBase();

    SymbolRef fillPreregistedSym(SymbolRef which, SymbolRef owner, NameRef name); // need to be implemented from scratch

    SymbolRef prePregisterSym();

    SymbolRef enterSymbol(SymbolRef owner, NameRef name, SymbolRef result, std::vector<SymbolRef> &args, bool isMethod);

    SymbolRef enterClassSymbol(SymbolRef owner, NameRef name);

    SymbolRef newTemporary(UniqueNameKind kind, NameRef name, SymbolRef owner);

    NameRef enterNameUTF8(UTF8Desc nm);

    NameRef freshNameUnique(UniqueNameKind uniqueNameKind, NameRef original);

    FileRef enterFile(UTF8Desc path, UTF8Desc source);

    int indexClassOrJar(const char *name);

    unsigned int namesUsed();

    unsigned int symbolsUsed();

    unsigned int symbolCapacity();

    void sanityCheck() const;

    std::string toString();

    spdlog::logger &logger;
    Reporter errors;

    static constexpr SymbolRef noSymbol() {
        return SymbolRef(0);
    }
    static constexpr SymbolRef defn_top() {
        return SymbolRef(1);
    }
    static constexpr SymbolRef defn_bottom() {
        return SymbolRef(2);
    }

    static constexpr SymbolRef defn_root() {
        return SymbolRef(3);
    }

    static constexpr SymbolRef defn_nil() {
        return SymbolRef(4);
    }

    static constexpr SymbolRef defn_todo() {
        return SymbolRef(5);
    }

    static constexpr SymbolRef defn_lvar_todo() {
        return SymbolRef(6);
    }

    static constexpr SymbolRef defn_ivar_todo() {
        return SymbolRef(7);
    }

    static constexpr SymbolRef defn_gvar_todo() {
        return SymbolRef(8);
    }

    static constexpr SymbolRef defn_cvar_todo() {
        return SymbolRef(9);
    }

    static constexpr SymbolRef defn_object() {
        return SymbolRef(10);
    }

    static constexpr SymbolRef defn_junk() {
        return SymbolRef(11);
    }

    // Keep as last and update to match the last entry
    static constexpr SymbolRef defn_last_synthetic_sym() {
        return defn_junk();
    }

private:
    static constexpr int STRINGS_PAGE_SIZE = 4096;
    std::vector<std::unique_ptr<std::vector<char>>> strings;
    u2 strings_last_page_used = STRINGS_PAGE_SIZE;
    std::vector<Name> names;
    std::vector<SymbolInfo> symbols;
    unsigned int max_zips_count;
    unsigned int zips_used;
    unsigned int max_files_count;
    unsigned int files_used;
    std::vector<std::pair<unsigned int, unsigned int>> names_by_hash;
<<<<<<< HEAD
    std::unordered_map<NameRef, SymbolRef> classes;
    std::vector<File> files;
=======
>>>>>>> e5faad2f

    void expandNames();

    void expandSymbols();

    void complete(SymbolRef id, SymbolInfo &currentInfo);

    SymbolRef synthesizeClass(UTF8Desc name);

    SymbolRef getTopLevelClassSymbol(NameRef name);

    u2 freshNameId = 0;
};
// CheckSize(ContextBase, 152, 8);
// Historically commented out because size of unordered_map was different between different versions of stdlib

class Context {
public:
    ContextBase &state;
    SymbolRef owner;
    operator ContextBase &() {
        return state;
    }

    Context(ContextBase &state, SymbolRef owner) : state(state), owner(owner) {}
    Context(const Context &other) : state(other.state), owner(other.owner) {}

    Context withOwner(SymbolRef sym) {
        auto r = Context(*this);
        r.owner = sym;
        return r;
    }
};

} // namespace ast
} // namespace ruby_typer

#endif // SRUBY_CONTEXT_H<|MERGE_RESOLUTION|>--- conflicted
+++ resolved
@@ -127,11 +127,7 @@
     unsigned int max_files_count;
     unsigned int files_used;
     std::vector<std::pair<unsigned int, unsigned int>> names_by_hash;
-<<<<<<< HEAD
-    std::unordered_map<NameRef, SymbolRef> classes;
     std::vector<File> files;
-=======
->>>>>>> e5faad2f
 
     void expandNames();
 
